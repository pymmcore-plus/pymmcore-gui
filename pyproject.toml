--- conflicted
+++ resolved
@@ -36,15 +36,9 @@
     "Typing :: Typed",
 ]
 dependencies = [
-<<<<<<< HEAD
-    "ndv[vispy]>=0.2.2",
-    "pydantic-settings>=2.7.1",
-    "pymmcore-plus[cli] @ git+https://github.com/pymmcore-plus/pymmcore-plus@main",
-=======
     "ndv[pygfx]>=0.2.2",
     "pydantic-settings>=2.7.1",
     "pymmcore-plus[cli]>=0.13.2",
->>>>>>> 14541727
     "pymmcore-widgets>=0.9.0",
     "PyQt6==6.7.1",
     "pyright>=1.1.393",
