--- conflicted
+++ resolved
@@ -36,12 +36,8 @@
     "Typing :: Typed",
 ]
 dependencies = [
-<<<<<<< HEAD
     "ndv[vispy] @ git+https://github.com/pyapp-kit/ndv@main",
-=======
-    "ndv[vispy]>=0.2",
     "pydantic-settings>=2.7.1",
->>>>>>> 851e4d5b
     "pymmcore-plus[cli]>=0.13.0",
     "pymmcore-widgets>=0.9.0",
     "PyQt6==6.7.1",
