# https://peps.python.org/pep-0517/
[build-system]
requires = ["hatchling", "hatch-vcs"]
build-backend = "hatchling.build"

# https://hatch.pypa.io/latest/config/metadata/
[tool.hatch.version]
source = "vcs"

# read more about configuring hatch at:
# https://hatch.pypa.io/latest/config/build/
[tool.hatch.build.targets.wheel]
only-include = ["src"]
sources = ["src"]

# https://peps.python.org/pep-0621/
[project]
name = "pymmcore-gui"
dynamic = ["version"]
description = "A Micro-Manager GUI based on pymmcore-widgets and pymmcore-plus."
readme = "README.md"
requires-python = ">=3.10"
license = { text = "BSD-3-Clause" }
authors = [
    { email = "federico.gasparoli@gmail.com", name = "Federico Gasparoli" },
    { name = "Talley Lambert", email = "talley.lambert@gmail.com" },
]
classifiers = [
    "Development Status :: 3 - Alpha",
    "License :: OSI Approved :: BSD License",
    "Programming Language :: Python :: 3",
    "Programming Language :: Python :: 3.10",
    "Programming Language :: Python :: 3.11",
    "Programming Language :: Python :: 3.12",
    "Programming Language :: Python :: 3.13",
    "Typing :: Typed",
]
dependencies = [
    "ndv[vispy]>=0.2",
<<<<<<< HEAD
    "pydantic-settings>=2.7.1",
    "pymmcore-nano",
=======
>>>>>>> 3627b8cd
    "pymmcore-plus[cli]>=0.13.0",
    "pymmcore-widgets>=0.9.0",
    "PyQt6==6.7.1",
    "pyyaml>=6.0.2",
    "qtconsole>=5.6.1",
    "rich",                         # also in pymmcore-plus[cli] above
    "superqt[cmap,iconify]>=0.7.1",
    "tifffile>=2024.12.12",
    "tqdm>=4.67.1",
    "zarr>=2.18.3,<3.0",
]

# TO USE pymmcore-nano, you need to add pymmcore-nano to dependencies
# and uncomment the override-dependencies line below
# currently, pymmcore-nano has some issues related to threading that need to be solved
# 
# "pymmcore-nano",
# [tool.uv]
# override-dependencies = ["pymmcore ;  sys_platform == 'never'"]

[dependency-groups]
dev = [
    "ipython>=8.30.0",
    "mypy>=1.13.0",
    "pre-commit>=4.0.1",
    "pyautogui>=0.9.54",
    "pyinstaller>=6.11.1",
    "pyright>=1.1.392.post0",
    "pytest>=8.3.4",
    "pytest-cov>=6.0.0",
    "pytest-qt>=4.4.0",
    "rich>=13.9.4",
    "ruff>=0.8.3",
    "rust-just>=1.38.0",
    "types-pyautogui>=0.9.3.20241230",
    "types-pygments>=2.19.0.20250107",
    "types-pyinstaller>=6.11.0.20241028",
    "types-pyyaml>=6.0.12.20241230",
]

# same as console_scripts entry point
[project.scripts]
mmgui = "pymmcore_gui._app:main"

[project.urls]
homepage = "https://github.com/tlambert03/pymmcore-gui"
repository = "https://github.com/tlambert03/pymmcore-gui"


# https://docs.astral.sh/ruff
[tool.ruff]
line-length = 88
target-version = "py310"
src = ["src"]

# https://docs.astral.sh/ruff/rules
[tool.ruff.lint]
pydocstyle = { convention = "numpy" }
select = [
    "E",    # style errors
    "W",    # style warnings
    "F",    # flakes
    "D",    # pydocstyle
    "D417", # Missing argument descriptions in Docstrings
    "I",    # isort
    "UP",   # pyupgrade
    "C4",   # flake8-comprehensions
    "B",    # flake8-bugbear
    "A001", # flake8-builtins
    "RUF",  # ruff-specific rules
    "TC",   # flake8-type-checking
    "TID",  # flake8-tidy-imports
]
ignore = [
    "D100", # Missing docstring in public module
    "D104", # Missing docstring in public package
    "D401", # First line should be in imperative mood (remove to opt in)
]

[tool.ruff.lint.per-file-ignores]
"tests/*.py" = ["D", "S"]

# https://docs.astral.sh/ruff/formatter/
[tool.ruff.format]
docstring-code-format = true
skip-magic-trailing-comma = false # default is false

# https://mypy.readthedocs.io/en/stable/config_file.html
[tool.mypy]
files = "src/**/*.py"
strict = true
disallow_any_generics = false
disallow_subclassing_any = false
show_error_codes = true
pretty = true
plugins = ["pydantic.mypy"]

[[tool.mypy.overrides]]
module = ["qtconsole.*", "pydevd.*"]
ignore_missing_imports = true

[tool.pyright]
include = ["src"]
pythonVersion = "3.10"
enableExperimentalFeatures = true
verboseOutput = true
venv = ".venv"

# https://docs.pytest.org/
[tool.pytest.ini_options]
minversion = "8.0"
testpaths = ["tests"]
filterwarnings = ["error"]

# https://coverage.readthedocs.io/
[tool.coverage.report]
show_missing = true
exclude_lines = [
    "pragma: no cover",
    "if TYPE_CHECKING:",
    "@overload",
    "except ImportError",
    "\\.\\.\\.",
    "raise NotImplementedError()",
    "pass",
]

[tool.coverage.run]
source = ["pymmcore_gui"]

[tool.check-manifest]
ignore = [".pre-commit-config.yaml", ".ruff_cache/**/*", "tests/**/*"]

[tool.typos.default]
extend-ignore-identifiers-re = ["(?i)nd2?.*", "(?i)ome"]

[tool.typos.files]
extend-exclude = ["*.spec", "hooks/"]<|MERGE_RESOLUTION|>--- conflicted
+++ resolved
@@ -37,11 +37,7 @@
 ]
 dependencies = [
     "ndv[vispy]>=0.2",
-<<<<<<< HEAD
     "pydantic-settings>=2.7.1",
-    "pymmcore-nano",
-=======
->>>>>>> 3627b8cd
     "pymmcore-plus[cli]>=0.13.0",
     "pymmcore-widgets>=0.9.0",
     "PyQt6==6.7.1",
