--- conflicted
+++ resolved
@@ -78,12 +78,8 @@
 
 def create_mmgui(
     *,
-<<<<<<< HEAD
     mm_config: Path | str | None | Literal[False] = None,
-=======
-    mm_config: str | None | Literal[False] = None,
     mmcore: CMMCorePlus | None = None,
->>>>>>> 5755406c
     install_sys_excepthook: bool = True,
     install_sentry: bool = True,
     exec_app: bool = True,
