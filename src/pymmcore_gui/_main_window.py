--- conflicted
+++ resolved
@@ -13,11 +13,7 @@
 from PyQt6.QtCore import Qt, QTimer
 from PyQt6.QtGui import QAction, QCloseEvent, QGuiApplication, QIcon
 from PyQt6.QtWidgets import (
-<<<<<<< HEAD
     QApplication,
-    QDockWidget,
-=======
->>>>>>> 5fc91b6a
     QMainWindow,
     QMenu,
     QMenuBar,
@@ -26,11 +22,8 @@
     QToolBar,
     QWidget,
 )
-<<<<<<< HEAD
+from PyQt6Ads import CDockManager, CDockWidget, SideBarLocation
 from superqt import QIconifyIcon
-=======
-from PyQt6Ads import CDockManager, CDockWidget, SideBarLocation
->>>>>>> 5fc91b6a
 
 from pymmcore_gui.actions._core_qaction import QCoreAction
 from pymmcore_gui.actions.widget_actions import WidgetActionInfo
@@ -162,7 +155,7 @@
         self._img_preview = ImagePreview(self, mmcore=self._mmc)
         self._img_preview.setObjectName("ImagePreview")
         self._viewers_manager = NDVViewersManager(self, self._mmc)
-<<<<<<< HEAD
+        self._viewers_manager.viewerCreated.connect(self._on_viewer_created)
         self._notification_manager = NotificationManager(self)
         if app := QApplication.instance():
             if hasattr(app, "exceptionRaised"):
@@ -178,9 +171,6 @@
         self.bell_button.setIcon(QIconifyIcon("codicon:bell"))
         self.bell_button.setFlat(True)  # Make it blend nicely
         self._status_bar.addPermanentWidget(self.bell_button)
-=======
-        self._viewers_manager.viewerCreated.connect(self._on_viewer_created)
->>>>>>> 5fc91b6a
 
         # MENUS ====================================
         # To add menus or menu items, add them to the MENUS dict above
@@ -196,19 +186,6 @@
 
         # LAYOUT ======================================
 
-<<<<<<< HEAD
-        central_wdg = QWidget(self)
-        self.setCentralWidget(central_wdg)
-
-        layout = QVBoxLayout(central_wdg)
-        layout.addWidget(self._img_preview)
-        self._restore_state()
-
-    @property
-    def nm(self) -> NotificationManager:
-        """A callable that can be used to show a message in the status bar."""
-        return self._notification_manager
-=======
         # Create the dock manager. Because the parent parameter is a QMainWindow
         # the dock manager registers itself as the central widget.
         # It controls *all* widgets that are owned by the QMainWindow (both those that
@@ -228,6 +205,11 @@
         self._central_dock_area = self.dock_manager.setCentralWidget(self._central)
 
         QTimer.singleShot(0, self._restore_state)
+
+    @property
+    def nm(self) -> NotificationManager:
+        """A callable that can be used to show a message in the status bar."""
+        return self._notification_manager
 
     def _on_system_config_loaded(self) -> None:
         settings = Settings.instance()
@@ -322,11 +304,26 @@
             for key, widget in self._dock_widgets.items()
             if (action := widget.toggleViewAction()) and action.isChecked()
         }
->>>>>>> 5fc91b6a
 
     @property
     def mmcore(self) -> CMMCorePlus:
         return self._mmc
+
+    def get_action(self, key: ActionKey, create: bool = True) -> QAction:
+        """Create a QAction from this key."""
+        if key not in self._qactions:
+            if not create:  # pragma: no cover
+                raise KeyError(
+                    f"Action {key} has not been created yet, and 'create' is False"
+                )
+            # create and cache it
+            info: WidgetActionInfo[QWidget] = WidgetActionInfo.for_key(key)
+            self._qactions[key] = action = info.to_qaction(self._mmc, self)
+            # connect WidgetActions to toggle their widgets
+            if isinstance(action.key, WidgetAction):
+                action.triggered.connect(self._toggle_action_widget)
+
+        return self._qactions[key]
 
     # TODO: it's possible this could be expressed using Generics...
     # which would avoid the need for the manual overloads
@@ -430,133 +427,6 @@
             )
         return self._dock_widgets[key]
 
-<<<<<<< HEAD
-    def get_action(self, key: ActionKey, create: bool = True) -> QAction:
-        """Create a QAction from this key."""
-        if key not in self._qactions:
-            if not create:  # pragma: no cover
-                raise KeyError(
-                    f"Action {key} has not been created yet, and 'create' is False"
-                )
-            # create and cache it
-            info: WidgetActionInfo[QWidget] = WidgetActionInfo.for_key(key)
-            self._qactions[key] = action = info.to_qaction(self._mmc, self)
-            # connect WidgetActions to toggle their widgets
-            if isinstance(action.key, WidgetAction):
-                action.triggered.connect(self._toggle_action_widget)
-
-        return self._qactions[key]
-
-    # -------------------------- Private -----------------------------------------
-
-    def _on_exception(self, exc: BaseException) -> None:
-        """Show a notification when an exception is raised."""
-        see_tb = "See traceback"
-
-        def _open_traceback(choice: str | None) -> None:
-            if choice == see_tb:
-                log = self.get_widget(WidgetAction.EXCEPTION_LOG)
-                log.show_exception(exc)
-                log.show()
-
-        self._notification_manager.show_error_message(
-            str(exc), see_tb, on_action=_open_traceback
-        )
-
-    def _on_system_config_loaded(self) -> None:
-        if cfg := self._mmc.systemConfigurationFile():
-            settings.last_config = Path(cfg)
-        else:
-            settings.last_config = None
-        settings.flush()
-
-    def _add_toolbar(self, name: str, tb_entry: ToolDictValue) -> None:
-        if callable(tb_entry):
-            tb = tb_entry(self._mmc, self)
-            self.addToolBar(tb)
-        else:
-            tb = cast("QToolBar", self.addToolBar(name))
-            for action in tb_entry:
-                tb.addAction(self.get_action(action))
-        tb.setObjectName(name)
-
-    def _add_menubar(self, name: str, menu_entry: MenuDictValue) -> None:
-        mb = cast("QMenuBar", self.menuBar())
-        if callable(menu_entry):
-            menu = menu_entry(self._mmc, self)
-            mb.addMenu(menu)
-        else:
-            menu = cast("QMenu", mb.addMenu(name))
-            for action in menu_entry:
-                menu.addAction(self.get_action(action))
-
-    def closeEvent(self, a0: QCloseEvent | None) -> None:
-        self._save_state()
-        return super().closeEvent(a0)
-
-    def _restore_state(self) -> None:
-        """Restore the state of the window from settings."""
-        initial_widgets = settings.window.initial_widgets
-        # we need to create the widgets first, before calling restoreState.
-        for key in initial_widgets:
-            self.get_widget(key)
-        # restore position and size of the main window
-        if geo := settings.window.geometry:
-            self.restoreGeometry(geo)
-
-        # restore state of toolbars and dockwidgets, but only after event loop start
-        # https://forum.qt.io/post/794120
-        if initial_widgets and (state := settings.window.window_state):
-
-            def _restore_later() -> None:
-                self.restoreState(state)
-                for key in self._open_widgets():
-                    self.get_action(key).setChecked(True)
-
-            QTimer.singleShot(0, _restore_later)
-
-    def _save_state(self) -> None:
-        """Save the state of the window to settings."""
-        # save position and size of the main window
-        settings.window.geometry = self.saveGeometry().data()
-        # remember which widgets are open, and preserve their state.
-        settings.window.initial_widgets = open_ = self._open_widgets()
-        if open_:
-            settings.window.window_state = self.saveState().data()
-        else:
-            settings.window.window_state = None
-        # write to disk, blocking up to 5 seconds
-        settings.flush(timeout=5000)
-
-    def _open_widgets(self) -> set[WidgetAction]:
-        """Return the set of open widgets."""
-        return {
-            key for key, widget in self._action_widgets.items() if widget.isVisible()
-        }
-
-    def _link_widget_to_action(self, widget: QWidget, key: WidgetAction) -> None:
-        """Sets up the two-way link between a widget and its associated QAction."""
-        # When the action is toggled, show or hide the widget.
-        action: QAction = self.get_action(key)
-
-        # Ensure the widget does not get deleted on close.
-        widget.setAttribute(Qt.WidgetAttribute.WA_DeleteOnClose, False)
-        inner_widget: QWidget | None = None
-        if isinstance(widget, QDockWidget) and (inner_widget := widget.widget()):
-            inner_widget.setAttribute(Qt.WidgetAttribute.WA_DeleteOnClose, False)
-
-        # Install an event filter so that "closing" the widget
-        # simply hides it and updates the action toggle state.
-        if not hasattr(widget, "_close_filter"):
-            # it's important to store the event filter on the widget, otherwise
-            # it will be garbage collected and the event filter will stop working
-            widget._close_filter = ef = _CloseEventFilter(action)  # type: ignore
-            widget.installEventFilter(ef)
-            if inner_widget is not None:
-                inner_widget.installEventFilter(ef)
-
-=======
->>>>>>> 5fc91b6a
     def _toggle_action_widget(self, checked: bool) -> None:
         """Callback that toggles the visibility of a widget.
 
@@ -594,4 +464,18 @@
 
         dw = CDockWidget(f"ndv-{sha}")
         dw.setWidget(q_viewer)
-        self.dock_manager.addDockWidgetTabToArea(dw, self._central_dock_area)+        self.dock_manager.addDockWidgetTabToArea(dw, self._central_dock_area)
+
+    def _on_exception(self, exc: BaseException) -> None:
+        """Show a notification when an exception is raised."""
+        see_tb = "See traceback"
+
+        def _open_traceback(choice: str | None) -> None:
+            if choice == see_tb:
+                log = self.get_widget(WidgetAction.EXCEPTION_LOG)
+                log.show_exception(exc)
+                log.show()
+
+        self._notification_manager.show_error_message(
+            str(exc), see_tb, on_action=_open_traceback
+        )