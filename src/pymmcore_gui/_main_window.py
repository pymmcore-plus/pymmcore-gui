--- conflicted
+++ resolved
@@ -55,14 +55,13 @@
     from pymmcore_gui.widgets._mm_console import MMConsole
     from pymmcore_gui.widgets._stage_control import StagesControlWidget
 
-<<<<<<< HEAD
     from ._app import MMQApplication
-=======
+
+
 logger = logging.getLogger("pymmcore_gui")
 
 RESOURCES = Path(__file__).parent / "resources"
 ICON = RESOURCES / ("icon.ico" if sys.platform.startswith("win") else "logo.png")
->>>>>>> db74cf3f
 
 
 class Menu(str, Enum):
@@ -185,103 +184,115 @@
         layout = QVBoxLayout(central_wdg)
         layout.addWidget(self._img_preview)
 
-<<<<<<< HEAD
-    def _on_exception(self, exc: BaseException) -> None:
-        """Show a notification when an exception is raised."""
-        see_tb = "See traceback"
-
-        def _open_traceback(choice: str | None) -> None:
-            if choice == see_tb:
-                log = self.get_widget(WidgetAction.EXCEPTION_LOG)
-                log.show_exception(exc)
-                log.show()
-
-        self._notification_manager.show_error_message(
-            str(exc), see_tb, on_action=_open_traceback
-        )
-
     @property
     def nm(self) -> NotificationManager:
         """A callable that can be used to show a message in the status bar."""
         return self._notification_manager
-=======
         self._restore_state()
-
-    def _on_system_config_loaded(self) -> None:
-        if cfg := self._mmc.systemConfigurationFile():
-            settings.last_config = Path(cfg)
-        else:
-            settings.last_config = None
-        settings.flush()
-
-    def _add_toolbar(self, name: str, tb_entry: ToolDictValue) -> None:
-        if callable(tb_entry):
-            tb = tb_entry(self._mmc, self)
-            self.addToolBar(tb)
-        else:
-            tb = cast("QToolBar", self.addToolBar(name))
-            for action in tb_entry:
-                tb.addAction(self.get_action(action))
-        tb.setObjectName(name)
-
-    def _add_menubar(self, name: str, menu_entry: MenuDictValue) -> None:
-        mb = cast("QMenuBar", self.menuBar())
-        if callable(menu_entry):
-            menu = menu_entry(self._mmc, self)
-            mb.addMenu(menu)
-        else:
-            menu = cast("QMenu", mb.addMenu(name))
-            for action in menu_entry:
-                menu.addAction(self.get_action(action))
-
-    def closeEvent(self, a0: QCloseEvent | None) -> None:
-        self._save_state()
-        return super().closeEvent(a0)
-
-    def _restore_state(self) -> None:
-        """Restore the state of the window from settings."""
-        initial_widgets = settings.window.initial_widgets
-        # we need to create the widgets first, before calling restoreState.
-        for key in initial_widgets:
-            self.get_widget(key)
-        # restore position and size of the main window
-        if geo := settings.window.geometry:
-            self.restoreGeometry(geo)
-
-        # restore state of toolbars and dockwidgets, but only after event loop start
-        # https://forum.qt.io/post/794120
-        if initial_widgets and (state := settings.window.window_state):
-
-            def _restore_later() -> None:
-                self.restoreState(state)
-                for key in self._open_widgets():
-                    self.get_action(key).setChecked(True)
-
-            QTimer.singleShot(0, _restore_later)
-
-    def _save_state(self) -> None:
-        """Save the state of the window to settings."""
-        # save position and size of the main window
-        settings.window.geometry = self.saveGeometry().data()
-        # remember which widgets are open, and preserve their state.
-        settings.window.initial_widgets = open_ = self._open_widgets()
-        if open_:
-            settings.window.window_state = self.saveState().data()
-        else:
-            settings.window.window_state = None
-        # write to disk, blocking up to 5 seconds
-        settings.flush(timeout=5000)
-
-    def _open_widgets(self) -> set[WidgetAction]:
-        """Return the set of open widgets."""
-        return {
-            key for key, widget in self._action_widgets.items() if widget.isVisible()
-        }
->>>>>>> db74cf3f
 
     @property
     def mmcore(self) -> CMMCorePlus:
         return self._mmc
+
+    # TODO: it's possible this could be expressed using Generics...
+    # which would avoid the need for the manual overloads
+    # fmt: off
+    @overload
+    def get_widget(self, key: Literal[WidgetAction.ABOUT], create: bool = ...) -> AboutWidget: ...  # noqa: E501
+    @overload
+    def get_widget(self, key: Literal[WidgetAction.CAMERA_ROI], create: bool = ...) -> CameraRoiWidget: ...  # noqa: E501
+    @overload
+    def get_widget(self, key: Literal[WidgetAction.CONFIG_GROUPS], create: bool = ...) -> GroupPresetTableWidget: ...  # noqa: E501
+    @overload
+    def get_widget(self, key: Literal[WidgetAction.CONFIG_WIZARD], create: bool = ...) -> ConfigWizard: ...  # noqa: E501
+    @overload
+    def get_widget(self, key: Literal[WidgetAction.CONSOLE], create: bool = ...) -> MMConsole: ...  # noqa: E501
+    @overload
+    def get_widget(self, key: Literal[WidgetAction.EXCEPTION_LOG], create: bool = ...) -> ExceptionLog: ...  # noqa: E501
+    @overload
+    def get_widget(self, key: Literal[WidgetAction.INSTALL_DEVICES], create: bool = ...) -> InstallWidget: ...  # noqa: E501
+    @overload
+    def get_widget(self, key: Literal[WidgetAction.MDA_WIDGET], create: bool = ...) -> MDAWidget: ...  # noqa: E501
+    @overload
+    def get_widget(self, key: Literal[WidgetAction.PIXEL_CONFIG], create: bool = ...) -> PixelConfigurationWidget: ...  # noqa: E501
+    @overload
+    def get_widget(self, key: Literal[WidgetAction.PROP_BROWSER], create: bool = ...) -> PropertyBrowser: ...  # noqa: E501
+    @overload
+    def get_widget(self, key: Literal[WidgetAction.STAGE_CONTROL], create: bool = ...) -> StagesControlWidget: ...  # noqa: E501
+    # generic fallback
+    @overload
+    def get_widget(self, key: WidgetAction, create: bool = ...) -> QWidget: ...
+    # fmt: on
+    def get_widget(self, key: WidgetAction, create: bool = True) -> QWidget:
+        """Get (or create) widget for `key` ensuring that it is linked to its QAction.
+
+        If the widget has been "closed" (hidden), it will be re-shown.
+
+        Note that all widgets created this way are singletons, so calling this method
+        multiple times will return the same widget instance.
+
+        Parameters
+        ----------
+        key : WidgetAction
+            The widget to get.
+        create : bool, optional
+            Whether to create the widget if it doesn't exist yet, by default True.
+
+        Raises
+        ------
+        KeyError
+            If the widget doesn't exist and `create` is False.
+        """
+        if key not in self._action_widgets:
+            if not create:  # pragma: no cover
+                raise KeyError(
+                    f"Widget {key} has not been created yet, and 'create' is False"
+                )
+            widget = key.create_widget(self)
+            widget.setObjectName(key.name)
+            self._action_widgets[key] = widget
+
+            # If a dock area is specified, wrap the widget in a QDockWidget.
+            if (dock_area := key.dock_area()) is not None:
+                dock = QDockWidget(key.value, self)
+                dock.setWidget(widget)
+                dock.setObjectName(f"docked_{key.name}")
+                self._link_widget_to_action(dock, key)
+                self._dock_widgets[key] = dock
+                self.addDockWidget(dock_area, dock)
+            else:
+                self._link_widget_to_action(widget, key)
+
+            # Set the action checked since the widget is now “open.”
+            if (action := self._qactions.get(key)) is not None:
+                action.setChecked(True)
+
+        return self._action_widgets[key]
+
+    def get_dock_widget(self, key: WidgetAction) -> QDockWidget:
+        """Get the QDockWidget for `key`.
+
+        Note, you can also get the QDockWidget by calling `get_widget(key)`, and then
+        calling `widget.parent()`.  The parent will *either* be an instance of
+        `QDockWidget` (if it's actually a docked widget), or `MicroManagerGUI`, if
+        it's not docked.  You *should* use `isisinstance` in this case to check.
+
+        Parameters
+        ----------
+        key : WidgetAction
+            The key for the *inner* widget owned by the requested QDockWidget.
+
+        Raises
+        ------
+        KeyError
+            If the widget doesn't exist.
+        """
+        if key not in self._dock_widgets:
+            raise KeyError(  # pragma: no cover
+                f"Dock widget for {key} has not been created yet, "
+                "or it is not owned by a dock widget"
+            )
+        return self._dock_widgets[key]
 
     def get_action(self, key: ActionKey, create: bool = True) -> QAction:
         """Create a QAction from this key."""
@@ -299,105 +310,92 @@
 
         return self._qactions[key]
 
-    # TODO: it's possible this could be expressed using Generics...
-    # which would avoid the need for the manual overloads
-    # fmt: off
-    @overload
-    def get_widget(self, key: Literal[WidgetAction.ABOUT], create: bool = ...) -> AboutWidget: ...  # noqa: E501
-    @overload
-    def get_widget(self, key: Literal[WidgetAction.CAMERA_ROI], create: bool = ...) -> CameraRoiWidget: ...  # noqa: E501
-    @overload
-    def get_widget(self, key: Literal[WidgetAction.CONFIG_GROUPS], create: bool = ...) -> GroupPresetTableWidget: ...  # noqa: E501
-    @overload
-    def get_widget(self, key: Literal[WidgetAction.CONFIG_WIZARD], create: bool = ...) -> ConfigWizard: ...  # noqa: E501
-    @overload
-    def get_widget(self, key: Literal[WidgetAction.CONSOLE], create: bool = ...) -> MMConsole: ...  # noqa: E501
-    @overload
-    def get_widget(self, key: Literal[WidgetAction.EXCEPTION_LOG], create: bool = ...) -> ExceptionLog: ...  # noqa: E501
-    @overload
-    def get_widget(self, key: Literal[WidgetAction.INSTALL_DEVICES], create: bool = ...) -> InstallWidget: ...  # noqa: E501
-    @overload
-    def get_widget(self, key: Literal[WidgetAction.MDA_WIDGET], create: bool = ...) -> MDAWidget: ...  # noqa: E501
-    @overload
-    def get_widget(self, key: Literal[WidgetAction.PIXEL_CONFIG], create: bool = ...) -> PixelConfigurationWidget: ...  # noqa: E501
-    @overload
-    def get_widget(self, key: Literal[WidgetAction.PROP_BROWSER], create: bool = ...) -> PropertyBrowser: ...  # noqa: E501
-    @overload
-    def get_widget(self, key: Literal[WidgetAction.STAGE_CONTROL], create: bool = ...) -> StagesControlWidget: ...  # noqa: E501
-    # generic fallback
-    @overload
-    def get_widget(self, key: WidgetAction, create: bool = ...) -> QWidget: ...
-    # fmt: on
-    def get_widget(self, key: WidgetAction, create: bool = True) -> QWidget:
-        """Get (or create) widget for `key` ensuring that it is linked to its QAction.
-
-        If the widget has been "closed" (hidden), it will be re-shown.
-
-        Note that all widgets created this way are singletons, so calling this method
-        multiple times will return the same widget instance.
-
-        Parameters
-        ----------
-        key : WidgetAction
-            The widget to get.
-        create : bool, optional
-            Whether to create the widget if it doesn't exist yet, by default True.
-
-        Raises
-        ------
-        KeyError
-            If the widget doesn't exist and `create` is False.
-        """
-        if key not in self._action_widgets:
-            if not create:  # pragma: no cover
-                raise KeyError(
-                    f"Widget {key} has not been created yet, and 'create' is False"
-                )
-            widget = key.create_widget(self)
-            widget.setObjectName(key.name)
-            self._action_widgets[key] = widget
-
-            # If a dock area is specified, wrap the widget in a QDockWidget.
-            if (dock_area := key.dock_area()) is not None:
-                dock = QDockWidget(key.value, self)
-                dock.setWidget(widget)
-                dock.setObjectName(f"docked_{key.name}")
-                self._link_widget_to_action(dock, key)
-                self._dock_widgets[key] = dock
-                self.addDockWidget(dock_area, dock)
-            else:
-                self._link_widget_to_action(widget, key)
-
-            # Set the action checked since the widget is now “open.”
-            if (action := self._qactions.get(key)) is not None:
-                action.setChecked(True)
-
-        return self._action_widgets[key]
-
-    def get_dock_widget(self, key: WidgetAction) -> QDockWidget:
-        """Get the QDockWidget for `key`.
-
-        Note, you can also get the QDockWidget by calling `get_widget(key)`, and then
-        calling `widget.parent()`.  The parent will *either* be an instance of
-        `QDockWidget` (if it's actually a docked widget), or `MicroManagerGUI`, if
-        it's not docked.  You *should* use `isisinstance` in this case to check.
-
-        Parameters
-        ----------
-        key : WidgetAction
-            The key for the *inner* widget owned by the requested QDockWidget.
-
-        Raises
-        ------
-        KeyError
-            If the widget doesn't exist.
-        """
-        if key not in self._dock_widgets:
-            raise KeyError(  # pragma: no cover
-                f"Dock widget for {key} has not been created yet, "
-                "or it is not owned by a dock widget"
-            )
-        return self._dock_widgets[key]
+    # -------------------------- Private -----------------------------------------
+
+    def _on_exception(self, exc: BaseException) -> None:
+        """Show a notification when an exception is raised."""
+        see_tb = "See traceback"
+
+        def _open_traceback(choice: str | None) -> None:
+            if choice == see_tb:
+                log = self.get_widget(WidgetAction.EXCEPTION_LOG)
+                log.show_exception(exc)
+                log.show()
+
+        self._notification_manager.show_error_message(
+            str(exc), see_tb, on_action=_open_traceback
+        )
+
+    def _on_system_config_loaded(self) -> None:
+        if cfg := self._mmc.systemConfigurationFile():
+            settings.last_config = Path(cfg)
+        else:
+            settings.last_config = None
+        settings.flush()
+
+    def _add_toolbar(self, name: str, tb_entry: ToolDictValue) -> None:
+        if callable(tb_entry):
+            tb = tb_entry(self._mmc, self)
+            self.addToolBar(tb)
+        else:
+            tb = cast("QToolBar", self.addToolBar(name))
+            for action in tb_entry:
+                tb.addAction(self.get_action(action))
+        tb.setObjectName(name)
+
+    def _add_menubar(self, name: str, menu_entry: MenuDictValue) -> None:
+        mb = cast("QMenuBar", self.menuBar())
+        if callable(menu_entry):
+            menu = menu_entry(self._mmc, self)
+            mb.addMenu(menu)
+        else:
+            menu = cast("QMenu", mb.addMenu(name))
+            for action in menu_entry:
+                menu.addAction(self.get_action(action))
+
+    def closeEvent(self, a0: QCloseEvent | None) -> None:
+        self._save_state()
+        return super().closeEvent(a0)
+
+    def _restore_state(self) -> None:
+        """Restore the state of the window from settings."""
+        initial_widgets = settings.window.initial_widgets
+        # we need to create the widgets first, before calling restoreState.
+        for key in initial_widgets:
+            self.get_widget(key)
+        # restore position and size of the main window
+        if geo := settings.window.geometry:
+            self.restoreGeometry(geo)
+
+        # restore state of toolbars and dockwidgets, but only after event loop start
+        # https://forum.qt.io/post/794120
+        if initial_widgets and (state := settings.window.window_state):
+
+            def _restore_later() -> None:
+                self.restoreState(state)
+                for key in self._open_widgets():
+                    self.get_action(key).setChecked(True)
+
+            QTimer.singleShot(0, _restore_later)
+
+    def _save_state(self) -> None:
+        """Save the state of the window to settings."""
+        # save position and size of the main window
+        settings.window.geometry = self.saveGeometry().data()
+        # remember which widgets are open, and preserve their state.
+        settings.window.initial_widgets = open_ = self._open_widgets()
+        if open_:
+            settings.window.window_state = self.saveState().data()
+        else:
+            settings.window.window_state = None
+        # write to disk, blocking up to 5 seconds
+        settings.flush(timeout=5000)
+
+    def _open_widgets(self) -> set[WidgetAction]:
+        """Return the set of open widgets."""
+        return {
+            key for key, widget in self._action_widgets.items() if widget.isVisible()
+        }
 
     def _link_widget_to_action(self, widget: QWidget, key: WidgetAction) -> None:
         """Sets up the two-way link between a widget and its associated QAction."""
