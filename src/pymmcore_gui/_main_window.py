--- conflicted
+++ resolved
@@ -34,16 +34,7 @@
 from ._settings import Settings
 from .actions import CoreAction, WidgetAction
 from .actions._action_info import ActionKey
-<<<<<<< HEAD
 from .settings import Settings
-=======
-
-try:
-    from .widgets._pygfx_image import PygfxImagePreview as ImagePreview
-except ImportError:
-    from pymmcore_widgets import ImagePreview  # type: ignore
-
->>>>>>> 8ca60ecb
 from .widgets._toolbars import OCToolBar
 
 if TYPE_CHECKING:
