--- conflicted
+++ resolved
@@ -34,18 +34,7 @@
 from ._notification_manager import NotificationManager
 from ._settings import Settings
 from .actions import CoreAction, WidgetAction
-<<<<<<< HEAD
-from .actions._action_info import ActionKey
-from ._settings import Settings
-=======
 from .actions._action_info import ActionInfo
-
-try:
-    from .widgets._pygfx_image import PygfxImagePreview as ImagePreview
-except ImportError:
-    from pymmcore_widgets import ImagePreview  # type: ignore
-
->>>>>>> 224925cb
 from .widgets._toolbars import OCToolBar
 
 if TYPE_CHECKING:
