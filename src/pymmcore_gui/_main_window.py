--- conflicted
+++ resolved
@@ -4,20 +4,13 @@
 from collections import ChainMap
 from collections.abc import Callable
 from enum import Enum
-<<<<<<< HEAD
 from pathlib import Path
-from typing import TYPE_CHECKING, cast
-from weakref import WeakValueDictionary
-
-from pymmcore_plus import CMMCorePlus
-from PyQt6.QtCore import QTimer
-=======
 from typing import TYPE_CHECKING, Literal, cast, overload
 from weakref import WeakValueDictionary
 
 from pymmcore_plus import CMMCorePlus
 from pymmcore_widgets import ConfigWizard
->>>>>>> 79e95b80
+from PyQt6.QtCore import QTimer
 from PyQt6.QtGui import QAction, QCloseEvent
 from PyQt6.QtWidgets import (
     QDialog,
@@ -43,8 +36,6 @@
 if TYPE_CHECKING:
     from collections.abc import Mapping
 
-logger = logging.getLogger(__name__)
-
     from pymmcore_widgets import (
         CameraRoiWidget,
         ConfigWizard,
@@ -59,6 +50,8 @@
     from pymmcore_gui.widgets._exception_log import ExceptionLog
     from pymmcore_gui.widgets._mm_console import MMConsole
     from pymmcore_gui.widgets._stage_control import StagesControlWidget
+
+logger = logging.getLogger("pymmcore_gui")
 
 
 class Menu(str, Enum):
@@ -150,6 +143,8 @@
 
         # get global CMMCorePlus instance and setup configuration
         self._mmc = mmc = mmcore or CMMCorePlus.instance()
+        mmc.events.systemConfigurationLoaded.connect(self._on_system_config_loaded)
+
         # 1. if config is given, load it
         # 2. then check whether the last used config is set and load it
         # 3. if no config is set, load the demo config
@@ -165,12 +160,8 @@
                 "Failed to load configuration file %s: %s", config, e, exc_info=True
             )
 
-<<<<<<< HEAD
-        mmc.events.systemConfigurationLoaded.connect(self._on_system_config_loaded)
-=======
         self._img_preview = PygfxImagePreview(self, mmcore=self._mmc)
         self._viewers_manager = NDVViewersManager(self, self._mmc)
->>>>>>> 79e95b80
 
         # MENUS ====================================
         # To add menus or menu items, add them to the MENUS dict above
