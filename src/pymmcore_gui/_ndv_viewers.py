--- conflicted
+++ resolved
@@ -2,7 +2,6 @@
 
 import sys
 import warnings
-<<<<<<< HEAD
 from typing import TYPE_CHECKING, Any, TypeGuard, cast
 from weakref import WeakValueDictionary
 
@@ -15,7 +14,6 @@
 from PyQt6.QtWidgets import (
     QWidget,
 )
-=======
 from typing import TYPE_CHECKING
 from weakref import WeakValueDictionary
 
@@ -23,16 +21,12 @@
 import useq
 from pymmcore_plus.mda.handlers import TensorStoreHandler
 from PyQt6.QtCore import QObject, QTimer, pyqtSignal
->>>>>>> d1be6044
 
 if TYPE_CHECKING:
     from collections.abc import Hashable, Iterator, Mapping, Sequence
 
-<<<<<<< HEAD
     import useq
-=======
     import numpy as np
->>>>>>> d1be6044
     from ndv.models._array_display_model import IndexMap
     from pymmcore_plus import CMMCorePlus
     from pymmcore_plus.mda import SupportsFrameReady
