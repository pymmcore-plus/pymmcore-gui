import json
import os
import threading
import warnings
from pathlib import Path
from typing import Annotated, Any, Literal, cast

from platformdirs import user_data_dir
<<<<<<< HEAD
from pydantic import Base64Bytes, Field, ValidationError, WrapSerializer
=======
from pydantic import Base64Bytes, Field, WrapSerializer, model_validator
>>>>>>> 5755406c
from pydantic.fields import FieldInfo
from pydantic_settings import (
    BaseSettings,
    EnvSettingsSource,
    PydanticBaseSettingsSource,
    SettingsConfigDict,
)

from pymmcore_gui.actions.widget_actions import WidgetAction

APP_NAME = "pymmcore-gui"
USER_DATA_DIR = Path(user_data_dir(appname=APP_NAME))
USER_DATA_DIR.mkdir(parents=True, exist_ok=True)
SETTINGS_FILE_NAME = USER_DATA_DIR / "pmm_settings.json"
TESTING = "PYTEST_VERSION" in os.environ


class BaseMMSettings(BaseSettings):
    """Config shared across all settings subclasses."""

    model_config = SettingsConfigDict(
        # don't fail if an extra key is present.  just ignore it
        # (this is important for backwards compatibility)
        # note: this could also be "include", if we want an older version of the app
        # to be able to open a newer version's settings file, without losing data
        extra="ignore",
    )


class MMGuiUserPrefsSource(PydanticBaseSettingsSource):
    """Loads variables from file json file persisted to disk."""

    FILE = SETTINGS_FILE_NAME

    @staticmethod
    def exists() -> bool:
        """Return True if the settings file exists."""
        return MMGuiUserPrefsSource.FILE.exists()

    @staticmethod
    def content() -> str:
        """Return the contents of the settings file."""
        return MMGuiUserPrefsSource.FILE.read_text(errors="ignore")

    @staticmethod
    def values() -> dict[str, Any]:
        """Return the contents of the settings file."""
        if not MMGuiUserPrefsSource.exists():
            return {}

        if not (content := MMGuiUserPrefsSource.content()):
            # file exists but is empty
            return {}

        values = json.loads(content)
        if not isinstance(values, dict):
            raise ValueError("Settings file does not contain a dictionary.")
        return values

    def _read_settings(self) -> dict[str, Any]:
        """Return the settings values from the source."""
        try:
            return MMGuiUserPrefsSource.values()
        except Exception as e:
            # Never block the application from starting because of a settings file
            warnings.warn(
                f"Failed to read settings from {MMGuiUserPrefsSource.FILE}: {e}",
                RuntimeWarning,
                stacklevel=2,
            )
        return {}

    def __call__(self) -> dict[str, Any]:
        """Return Settings values for this source."""
        if os.getenv("MMGUI_NO_SETTINGS"):  # pragma: no cover
            return {}
        return self._read_settings()

    def get_field_value(
        self, field: FieldInfo, field_name: str
    ) -> tuple[Any, str, bool]:
        """Return the value for a field (required by ABC)."""
        # Nothing to do here. Only implement the return statement to make mypy happy
        return None, "", False  # pragma: no cover


def _default_widgets() -> set[str]:
    """The default set widgets that open on launch."""
    return {WidgetAction.CONFIG_GROUPS, WidgetAction.MDA_WIDGET}


# set of widgets that are sorted when serialized
WidgetNames = Annotated[set[str], WrapSerializer(lambda v, h: sorted(h(v)))]


class WindowSettingsV1(BaseMMSettings):
    """Settings related to window positioning and geometry."""

    geometry: Base64Bytes | None = None
    """Position and size of the main window. Restored with .restoreGeometry()"""
    window_state: Base64Bytes | None = None
    """State of main window's toolbars and dockwidgets. Restored with .restoreState()"""
    dock_manager_state: Base64Bytes | None = None
    """State of dock_manager dockwidgets"""
    open_widgets: WidgetNames = Field(default_factory=_default_widgets)
    """Set of widgets to load on startup, or when restoring settings."""

    @model_validator(mode="before")
    @classmethod
    def _migrate_names(cls, values: dict[str, Any]) -> dict[str, Any]:
        """Migrate old settings to new ones.

        This is a temporary solution until we have a proper migration system.
        """
        # migrate from old settings
        if "initial_widgets" in values:
            values["open_widgets"] = values.pop("initial_widgets")
        return values


class SettingsV1(BaseMMSettings):
    """Global settings for the PyMMCore GUI."""

    model_config = SettingsConfigDict(
        # Prefix for all environment variables. e.g. PMM_<key>=<value>
        env_prefix="PMM_",
    )

    version: Literal["1.0"] = "1.0"
    window: WindowSettingsV1 = Field(default_factory=WindowSettingsV1)

    send_error_reports: bool | None = None
    """Whether to send error reports to the developers, None means undecided."""

    last_config: Path | None = None
    """Path to the last used config file."""
    auto_load_last_config: bool | None = None
    """Load the last used config on startup. None means undecided."""
    fallback_to_demo_config: bool = False
    """Load demo config if no config is found."""

    @property
    def version_tuple(self) -> tuple[int, int, str]:
        """Return the version as a tuple of integers.

        The first two are guaranteed to be integers.  Any additional parts are joined
        with a period and returned as a string.
        """
        major, minor, *rest = self.version.split(".")
        return int(major), int(minor), ".".join(rest)

    # ----------------------- Configurations -----------------------

    @classmethod
    def instance(cls) -> "SettingsV1":
        """Return the singleton instance of the settings."""
        return _GLOBAL_SETTINGS

    @classmethod
    def settings_customise_sources(
        cls,
        settings_cls: type[BaseSettings],
        init_settings: PydanticBaseSettingsSource,
        env_settings: PydanticBaseSettingsSource,
        dotenv_settings: PydanticBaseSettingsSource,
        file_secret_settings: PydanticBaseSettingsSource,
    ) -> tuple[PydanticBaseSettingsSource, ...]:
        """Define the sources and their order for loading the settings values.

        Values are loaded in the order of the sources. Priority is given to earlier
        sources (i.e. values explicitly passed to the constructor take priority,
        then environment variables, then dotenv files, then the user settings from
        SETTINGS_FILE, then file secrets).
        """
        if TESTING:
            # we're running in tests...
            # don't load the user settings, and change env-prefix
            # I started by using a fixture in conftest.py, to patch this method
            # but it's difficult to ensure that it always gets patched in time
            # this is more guaranteed to work
            cast("EnvSettingsSource", env_settings).env_prefix = "PMM_TEST_"
            return (init_settings, env_settings)

        return (
            init_settings,
            env_settings,
            dotenv_settings,
            MMGuiUserPrefsSource(settings_cls),
            file_secret_settings,
        )

    def flush(self, timeout: float | None = None) -> None:
        """Write the settings to disk.

        If `timeout` is not None, block until the write is complete, or until the
        timeout is reached.
        """
        if TESTING or os.getenv("MMGUI_NO_SETTINGS"):  # pragma: no cover
            return
        # write in another thread, so we don't block the main thread
        thread = threading.Thread(target=self._write_settings)
        thread.start()
        if timeout:
            thread.join(timeout)

    def _write_settings(self) -> None:
        json_str = self.model_dump_json(indent=2, exclude_defaults=True)
        SETTINGS_FILE_NAME.write_text(json_str, errors="ignore")


Settings = SettingsV1
try:
    _GLOBAL_SETTINGS = SettingsV1()
except ValidationError as e:
    warnings.warn(
        f"Failed to load settings from {SETTINGS_FILE_NAME}: {e}",
        RuntimeWarning,
        stacklevel=2,
    )
    before, os.environ["MMGUI_NO_SETTINGS"] = os.getenv("MMGUI_NO_SETTINGS"), "1"
    try:
        _GLOBAL_SETTINGS = SettingsV1()
    finally:
        if before:
            os.environ["MMGUI_NO_SETTINGS"] = before
        else:
            del os.environ["MMGUI_NO_SETTINGS"]


def reset_to_defaults() -> None:
    """Erase user settings and reset to defaults."""
    global _GLOBAL_SETTINGS
    if TESTING or os.getenv("MMGUI_NO_SETTINGS"):  # pragma: no cover
        return
    SETTINGS_FILE_NAME.unlink(missing_ok=True)
    _GLOBAL_SETTINGS = SettingsV1()<|MERGE_RESOLUTION|>--- conflicted
+++ resolved
@@ -6,11 +6,13 @@
 from typing import Annotated, Any, Literal, cast
 
 from platformdirs import user_data_dir
-<<<<<<< HEAD
-from pydantic import Base64Bytes, Field, ValidationError, WrapSerializer
-=======
-from pydantic import Base64Bytes, Field, WrapSerializer, model_validator
->>>>>>> 5755406c
+from pydantic import (
+    Base64Bytes,
+    Field,
+    ValidationError,
+    WrapSerializer,
+    model_validator,
+)
 from pydantic.fields import FieldInfo
 from pydantic_settings import (
     BaseSettings,
