--- conflicted
+++ resolved
@@ -6,7 +6,6 @@
 from typing import Annotated, Any, Literal, cast
 
 from platformdirs import user_data_dir
-<<<<<<< HEAD
 from pydantic import (
     Base64Bytes,
     BaseModel,
@@ -14,10 +13,8 @@
     TypeAdapter,
     ValidationError,
     WrapSerializer,
+    model_validator,
 )
-=======
-from pydantic import Base64Bytes, Field, WrapSerializer, model_validator
->>>>>>> 5755406c
 from pydantic.fields import FieldInfo
 from pydantic_settings import (
     BaseSettings,
